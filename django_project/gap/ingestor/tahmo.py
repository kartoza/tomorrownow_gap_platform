--- conflicted
+++ resolved
@@ -158,21 +158,10 @@
                             except KeyError:
                                 continue
                             try:
-<<<<<<< HEAD
-=======
-                                attribute, _ = Attribute.objects.get_or_create(
-                                    name=attr_var.name
-                                )
-                                try:
-                                    unit = attr_var.unit
-                                except KeyError:
-                                    unit = None
-
                                 # Skip empty one
                                 if value == '':
                                     continue
 
->>>>>>> 28f72a35
                                 measure, _ = Measurement.objects.get_or_create(
                                     station=station,
                                     dataset_attribute=attr_var.dataset_attr,
