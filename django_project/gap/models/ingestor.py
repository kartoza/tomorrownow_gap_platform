# coding=utf-8
"""
Tomorrow Now GAP.

.. note:: Models
"""

from django.conf import settings
from django.contrib.auth import get_user_model
from django.db import models
from django.utils import timezone

User = get_user_model()


def ingestor_file_path(instance, filename):
    """Return upload path for Ingestor files."""
    return f'{settings.STORAGE_DIR_PREFIX}ingestors/{filename}'


class IngestorType:
    """Ingestor type."""

    TAHMO = 'Tahmo'
    FARM = 'Farm'
    CBAM = 'CBAM'
    SALIENT = 'Salient'
    TOMORROWIO = 'Tomorrow.io'


class IngestorSessionStatus:
    """Ingestor status."""

    RUNNING = 'RUNNING'
    SUCCESS = 'SUCCESS'
    FAILED = 'FAILED'
    CANCELLED = 'CANCELLED'


class IngestorSession(models.Model):
    """Ingestor Session model.

    Attributes:
        ingestor_type (str): Ingestor type.
    """

    ingestor_type = models.CharField(
        default=IngestorType.TAHMO,
        choices=(
            (IngestorType.TAHMO, IngestorType.TAHMO),
            (IngestorType.FARM, IngestorType.FARM),
            (IngestorType.CBAM, IngestorType.CBAM),
            (IngestorType.SALIENT, IngestorType.SALIENT),
            (IngestorType.TOMORROWIO, IngestorType.TOMORROWIO),
        ),
        max_length=512
    )
    file = models.FileField(
        upload_to=ingestor_file_path,
        null=True, blank=True
    )
    status = models.CharField(
        default=IngestorSessionStatus.RUNNING,
        choices=(
            (IngestorSessionStatus.RUNNING, IngestorSessionStatus.RUNNING),
            (IngestorSessionStatus.SUCCESS, IngestorSessionStatus.SUCCESS),
            (IngestorSessionStatus.FAILED, IngestorSessionStatus.FAILED),
            (
                IngestorSessionStatus.CANCELLED,
                IngestorSessionStatus.CANCELLED
            ),
        ),
        max_length=512
    )
    notes = models.TextField(
        blank=True, null=True
    )

    run_at = models.DateTimeField(
        auto_now_add=True
    )
    end_at = models.DateTimeField(
        blank=True, null=True
    )
<<<<<<< HEAD
    additional_config = models.JSONField(
        default=dict,
        blank=True, null=True
    )
=======
    additional_config = models.JSONField(blank=True, default=dict, null=True)
    is_cancelled = models.BooleanField(default=False)
>>>>>>> 7795c83c

    def save(self, *args, **kwargs):
        """Override ingestor save."""
        from gap.tasks import run_ingestor_session  # noqa
        created = self.pk is None
        super(IngestorSession, self).save(*args, **kwargs)
        if created:
            run_ingestor_session.delay(self.id)

    def _run(self):
        """Run the ingestor session."""
        from gap.ingestor.tahmo import TahmoIngestor
        from gap.ingestor.farm import FarmIngestor
        from gap.ingestor.cbam import CBAMIngestor

        ingestor = None
        if self.ingestor_type == IngestorType.TAHMO:
            ingestor = TahmoIngestor(self)
        elif self.ingestor_type == IngestorType.FARM:
            ingestor = FarmIngestor(self)
        elif self.ingestor_type == IngestorType.CBAM:
            ingestor = CBAMIngestor(self)

        if ingestor:
            ingestor.run()

    def run(self):
        """Run the ingestor session."""
        try:
            self._run()
            self.status = (
                IngestorSessionStatus.SUCCESS if
                not self.is_cancelled else
                IngestorSessionStatus.CANCELLED
            )
        except Exception as e:
            self.status = IngestorSessionStatus.FAILED
            self.notes = f'{e}'

        self.end_at = timezone.now()
        self.save()


class IngestorSessionProgress(models.Model):
    """Ingestor Session Progress model."""

    session = models.ForeignKey(
        IngestorSession, on_delete=models.CASCADE
    )
    filename = models.TextField()
    status = models.CharField(
        default=IngestorSessionStatus.RUNNING,
        choices=(
            (IngestorSessionStatus.RUNNING, IngestorSessionStatus.RUNNING),
            (IngestorSessionStatus.SUCCESS, IngestorSessionStatus.SUCCESS),
            (IngestorSessionStatus.FAILED, IngestorSessionStatus.FAILED),
        ),
        max_length=512
    )
    row_count = models.IntegerField()
    notes = models.TextField(
        blank=True, null=True
    )<|MERGE_RESOLUTION|>--- conflicted
+++ resolved
@@ -82,15 +82,8 @@
     end_at = models.DateTimeField(
         blank=True, null=True
     )
-<<<<<<< HEAD
-    additional_config = models.JSONField(
-        default=dict,
-        blank=True, null=True
-    )
-=======
     additional_config = models.JSONField(blank=True, default=dict, null=True)
     is_cancelled = models.BooleanField(default=False)
->>>>>>> 7795c83c
 
     def save(self, *args, **kwargs):
         """Override ingestor save."""
