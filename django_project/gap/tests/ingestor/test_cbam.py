# coding=utf-8
"""
Tomorrow Now GAP.

.. note:: Unit tests for CBAM Ingestor.
"""

from unittest.mock import patch, MagicMock
from datetime import datetime, date, time
import numpy as np
import pandas as pd
from xarray.core.dataset import Dataset as xrDataset
from django.test import TestCase

from gap.models import Dataset, DataSourceFile, DatasetStore
from gap.models.ingestor import (
    IngestorSession,
    IngestorType,
    CollectorSession,
    IngestorSessionStatus
)
from gap.ingestor.cbam import CBAMIngestor
<<<<<<< HEAD
from gap.tasks.collector import run_cbam_collector_session
=======
>>>>>>> dd77bca8
from gap.factories import DataSourceFileFactory
from gap.utils.netcdf import find_start_latlng


class CBAMIngestorBaseTest(TestCase):
    """Base test for CBAM ingestor/collector."""

    fixtures = [
        '2.provider.json',
        '3.observation_type.json',
        '4.dataset_type.json',
        '5.dataset.json',
        '6.unit.json',
        '7.attribute.json',
        '8.dataset_attribute.json'
    ]

    def setUp(self):
        """Set CBAMIngestorBaseTest."""
        self.dataset = Dataset.objects.get(name='CBAM Climate Reanalysis')


class CBAMCollectorTest(CBAMIngestorBaseTest):
    """CBAM collector test case."""

    @patch('gap.ingestor.cbam.s3fs.S3FileSystem')
    @patch('gap.utils.netcdf.NetCDFProvider.get_s3_variables')
    @patch('gap.utils.netcdf.NetCDFProvider.get_s3_client_kwargs')
    def test_cbam_collector(
        self, mock_get_s3_kwargs, mock_get_s3_env, mock_s3fs
    ):
        """Test run cbam collector."""
        mock_get_s3_env.return_value = {
            'AWS_DIR_PREFIX': 'cbam',
            'AWS_ENDPOINT_URL': 'test_endpoint',
            'AWS_BUCKET_NAME': 'test_bucket'
        }
        mock_fs = MagicMock()
        mock_s3fs.return_value = mock_fs
        mock_fs.walk.return_value = [
            ('test_bucket/cbam', [], ['2023-01-01.nc']),
            ('test_bucket/cbam', [], ['2023-01-02.nc']),
            ('test_bucket/cbam/dmrpp', [], ['2023-01-01.nc.dmrpp']),
            ('test_bucket/cbam/2023', [], ['2023-02-01.nc']),
        ]
        # add existing NetCDF File
        DataSourceFileFactory.create(
            dataset=self.dataset,
            name='2023-01-02.nc'
        )
        collector = CollectorSession.objects.create(
            ingestor_type=IngestorType.CBAM
        )
        collector.run()
        collector.refresh_from_db()
        self.assertEqual(collector.status, IngestorSessionStatus.SUCCESS)
        mock_fs.walk.assert_called_with('s3://test_bucket/cbam')
        self.assertEqual(
            DataSourceFile.objects.filter(
                dataset=self.dataset, name='2023-01-02.nc'
            ).count(),
            1
        )
        self.assertFalse(
            DataSourceFile.objects.filter(
                dataset=self.dataset, name='dmrpp/2023-01-01.nc.dmrpp'
            ).exists()
        )
        self.assertTrue(
            DataSourceFile.objects.filter(
                dataset=self.dataset, name='2023-01-01.nc'
            ).exists()
        )
        self.assertTrue(
            DataSourceFile.objects.filter(
                dataset=self.dataset, name='2023/2023-02-01.nc'
            ).exists()
        )

    @patch('gap.ingestor.cbam.s3fs.S3FileSystem')
    @patch('gap.utils.netcdf.NetCDFProvider.get_s3_variables')
    @patch('gap.utils.netcdf.NetCDFProvider.get_s3_client_kwargs')
    def test_cbam_collector_cancel(
        self, mock_get_s3_kwargs, mock_get_s3_env, mock_s3fs
    ):
        """Test run cbam collector."""
        mock_get_s3_env.return_value = {
            'AWS_DIR_PREFIX': 'cbam',
            'AWS_ENDPOINT_URL': 'test_endpoint',
            'AWS_BUCKET_NAME': 'test_bucket'
        }
        mock_fs = MagicMock()
        mock_s3fs.return_value = mock_fs
        mock_fs.walk.return_value = [
            ('test_bucket/cbam', [], ['2023-01-01.nc']),
            ('test_bucket/cbam', [], ['2023-01-02.nc']),
            ('test_bucket/cbam/dmrpp', [], ['2023-01-01.nc.dmrpp']),
            ('test_bucket/cbam/2023', [], ['2023-02-01.nc']),
        ]
        # add existing NetCDF File
        DataSourceFileFactory.create(
            dataset=self.dataset,
            name='2023-01-02.nc'
        )
        collector = CollectorSession.objects.create(
            ingestor_type=IngestorType.CBAM
        )
        collector.is_cancelled = True
        collector.save()
        collector.run()
        collector.refresh_from_db()
        self.assertEqual(collector.status, IngestorSessionStatus.CANCELLED)
        mock_fs.walk.assert_called_with('s3://test_bucket/cbam')
        self.assertEqual(collector.dataset_files.count(), 0)


class CBAMIngestorTest(CBAMIngestorBaseTest):
    """CBAM ingestor test case."""

    fixtures = [
        '2.provider.json',
        '3.observation_type.json',
        '4.dataset_type.json',
        '5.dataset.json',
        '6.unit.json',
        '7.attribute.json',
        '8.dataset_attribute.json'
    ]

    @patch('gap.utils.zarr.BaseZarrReader.get_s3_variables')
    @patch('gap.utils.zarr.BaseZarrReader.get_s3_client_kwargs')
    def test_init(self, mock_get_s3_client_kwargs, mock_get_s3_variables):
        """Test init method."""
        mock_get_s3_variables.return_value = {
            'AWS_ACCESS_KEY_ID': 'test_access_key',
            'AWS_SECRET_ACCESS_KEY': 'test_secret_key'
        }
        mock_get_s3_client_kwargs.return_value = {
            'endpoint_url': 'https://test-endpoint.com'
        }
        session = IngestorSession.objects.create()
        ingestor = CBAMIngestor(session)
        self.assertEqual(ingestor.s3['AWS_ACCESS_KEY_ID'], 'test_access_key')
        self.assertEqual(ingestor.s3_options['key'], 'test_access_key')
        self.assertTrue(ingestor.datasource_file)
        self.assertEqual(ingestor.datasource_file.name, 'cbam.zarr')
        self.assertTrue(ingestor.created)

    @patch('gap.utils.zarr.BaseZarrReader.get_s3_variables')
    @patch('gap.utils.zarr.BaseZarrReader.get_s3_client_kwargs')
    def test_init_with_existing_source(
        self, mock_get_s3_client_kwargs, mock_get_s3_variables
    ):
        """Test init method with existing DataSourceFile."""
        datasource = DataSourceFileFactory.create(
            dataset=self.dataset,
            format=DatasetStore.ZARR,
            name='cbam_test.zarr'
        )
        mock_get_s3_variables.return_value = {
            'AWS_ACCESS_KEY_ID': 'test_access_key',
            'AWS_SECRET_ACCESS_KEY': 'test_secret_key'
        }
        mock_get_s3_client_kwargs.return_value = {
            'endpoint_url': 'https://test-endpoint.com'
        }
        session = IngestorSession.objects.create(
            ingestor_type=IngestorType.CBAM,
            additional_config={
                'datasourcefile_id': datasource.id,
                'datasourcefile_zarr_exists': True
            }
        )
        ingestor = CBAMIngestor(session)
        self.assertEqual(ingestor.s3['AWS_ACCESS_KEY_ID'], 'test_access_key')
        self.assertEqual(ingestor.s3_options['key'], 'test_access_key')
        self.assertTrue(ingestor.datasource_file)
        self.assertEqual(ingestor.datasource_file.name, datasource.name)
        self.assertFalse(ingestor.created)

    def test_find_start_latlng(self):
        """Test find start latlng function."""
        metadata = {
            'original_min': -12.5969,
            'min': -27,
            'inc': 0.03574368
        }
        result = find_start_latlng(metadata)
        expected_result = -27.00160304
        self.assertAlmostEqual(result, expected_result, places=6)

    @patch('gap.utils.zarr.BaseZarrReader.open_dataset')
    def test_is_date_in_zarr(self, mock_open_dataset):
        """Test is_date_in_zarr function."""
        mock_ds = MagicMock()
        mock_ds.date.values = np.array([np.datetime64('2023-01-01')])
        mock_open_dataset.return_value = mock_ds

        session = IngestorSession.objects.create()
        ingestor = CBAMIngestor(session)
        ingestor.created = False
        ingestor.existing_dates = None
        self.assertTrue(ingestor.is_date_in_zarr(date(2023, 1, 1)))
        self.assertFalse(ingestor.is_date_in_zarr(date(2024, 1, 1)))

    @patch('gap.providers.CBAMNetCDFReader.open_dataset')
    @patch('gap.utils.zarr.BaseZarrReader.open_dataset')
    @patch('gap.utils.zarr.BaseZarrReader.setup_reader')
    def test_run(
        self, mock_setup_reader, mock_open_dataset, mock_open_dataset_reader
    ):
        """Test run ingestor."""
        session = IngestorSession.objects.create()
        ingestor = CBAMIngestor(session)
        mock_ds = MagicMock(spec=xrDataset)
        mock_open_dataset.return_value = mock_ds
        mock_open_dataset_reader.return_value = mock_ds

        DataSourceFile.objects.create(
            name='test',
            dataset=self.dataset,
            start_date_time=datetime.combine(
                date=date(2023, 1, 1), time=time.min),
            end_date_time=datetime.combine(
                date=date(2023, 1, 1), time=time.min),
            format=DatasetStore.NETCDF,
            created_on=datetime.combine(date=date(2023, 1, 1), time=time.min)
        )

        ingestor.is_date_in_zarr = MagicMock(return_value=False)
        ingestor.store_as_zarr = MagicMock()

        ingestor.run()

        ingestor.store_as_zarr.assert_called_once_with(
            mock_ds, date(2023, 1, 1))

    @patch('json.dumps')
    def test_run_success(self, mock_json_dumps):
        """Test successful run."""
        session = IngestorSession.objects.create()
        ingestor = CBAMIngestor(session)
        ingestor._run = MagicMock()
        ingestor.metadata = {
            'start_date': date(2023, 1, 1),
            'end_date': date(2023, 12, 31),
            'total_processed': 10
        }
        datasourcefile = DataSourceFile.objects.create(
            name='test',
            dataset=self.dataset,
            start_date_time=datetime.combine(
                date=date(2023, 1, 1), time=time.min),
            end_date_time=datetime.combine(
                date=date(2023, 1, 1), time=time.min),
            format=DatasetStore.ZARR,
            created_on=datetime.combine(date=date(2023, 1, 1), time=time.min)
        )
        ingestor.datasource_file = datasourcefile
        ingestor.run()

        ingestor._run.assert_called_once()
        mock_json_dumps.assert_called_once_with(
            ingestor.metadata, default=str)

    @patch('gap.providers.CBAMNetCDFReader.open_dataset')
    @patch('gap.utils.zarr.BaseZarrReader.open_dataset')
    @patch('gap.utils.zarr.BaseZarrReader.setup_reader')
    def test_cancel_run(
        self, mock_setup_reader, mock_open_dataset, mock_open_dataset_reader
    ):
        """Test cancel run."""
        session = IngestorSession.objects.create()
        session.is_cancelled = True
        session.save()
        ingestor = CBAMIngestor(session)
        mock_ds = MagicMock(spec=xrDataset)
        mock_open_dataset.return_value = mock_ds
        mock_open_dataset_reader.return_value = mock_ds

        DataSourceFile.objects.create(
            name='test',
            dataset=self.dataset,
            start_date_time=datetime.combine(
                date=date(2023, 1, 1), time=time.min),
            end_date_time=datetime.combine(
                date=date(2023, 1, 1), time=time.min),
            format=DatasetStore.NETCDF,
            created_on=datetime.combine(date=date(2023, 1, 1), time=time.min)
        )

        ingestor.is_date_in_zarr = MagicMock(return_value=False)
        ingestor.store_as_zarr = MagicMock()

        ingestor.run()

        ingestor.store_as_zarr.assert_not_called()

    @patch('gap.utils.zarr.BaseZarrReader.get_zarr_base_url')
    @patch('gap.utils.netcdf.find_start_latlng')
    @patch('xarray.core.dataset.Dataset.to_zarr')
    def test_store_as_zarr(
        self, mock_to_zarr, mock_find_start_latlng, mock_get_zarr_base_url
    ):
        """Test CBAM store_as_zarr method."""
        dt = date(2023, 1, 1)

        # Create a sample xarray dataset
        lat = np.arange(-12.5969, 16 + 0.03574368, 0.03574368)
        lon = np.arange(26.9665, 52 + 0.036006329, 0.036006329)
        date_range = pd.date_range('2023-01-01', periods=1)

        temperature_data = np.random.rand(len(date_range), len(lat), len(lon))
        dataset = xrDataset(
            {
                'max_total_temperature': (
                    ['date', 'lat', 'lon'],
                    temperature_data
                )
            },
            coords={
                'date': date_range,
                'lat': lat,
                'lon': lon
            }
        )

        # Mock the return values of find_start_latlng
        mock_find_start_latlng.side_effect = [-27, 21.8]

        # Mock zarr base URL
        mock_get_zarr_base_url.return_value = 's3://bucket/'

        # Create instance of CBAMIngestor
        session = IngestorSession.objects.create()
        instance = CBAMIngestor(session=session)
        instance.created = True  # Simulate that Zarr file doesn't exist yet
        instance.s3 = {
            'AWS_ACCESS_KEY_ID': 'test_access_key',
            'AWS_SECRET_ACCESS_KEY': 'test_secret_key'
        }

        # Act
        instance.store_as_zarr(dataset, dt)

        # Assert
        assert 'Date' not in dataset.attrs

        zarr_url = 's3://bucket/cbam.zarr'
        mock_to_zarr.assert_called_once_with(
            zarr_url,
            mode='w',
            consolidated=True,
            storage_options=instance.s3_options,
            encoding={
                'date': {'units': 'days since 2023-01-01', 'chunks': 90},
                'max_total_temperature': {'chunks': (90, 300, 300)}
            }
        )<|MERGE_RESOLUTION|>--- conflicted
+++ resolved
@@ -20,10 +20,6 @@
     IngestorSessionStatus
 )
 from gap.ingestor.cbam import CBAMIngestor
-<<<<<<< HEAD
-from gap.tasks.collector import run_cbam_collector_session
-=======
->>>>>>> dd77bca8
 from gap.factories import DataSourceFileFactory
 from gap.utils.netcdf import find_start_latlng
 
