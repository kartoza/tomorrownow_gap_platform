--- conflicted
+++ resolved
@@ -499,7 +499,6 @@
         self.data_collection()
         self.process_grid_crop_data()
         self.process_farm_registry_data()
-<<<<<<< HEAD
 
         self.filter_message_output()
 
@@ -507,8 +506,6 @@
 
         self.cleanup_gdd_matrix()
 
-=======
->>>>>>> 956a69db
         print(f'Finished {time.time() - start_time} seconds.')
 
     def cleanup(self):
