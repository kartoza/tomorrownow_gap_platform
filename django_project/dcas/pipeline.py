--- conflicted
+++ resolved
@@ -16,13 +16,8 @@
 import dask.dataframe as dd
 from dask.dataframe.core import DataFrame as dask_df
 from django.contrib.gis.db.models import Union
-
-<<<<<<< HEAD
-from gap.models import FarmRegistryGroup, FarmRegistry, Grid
 from dcas.service import GrowthStageService
-=======
 from gap.models import FarmRegistryGroup, FarmRegistry, Grid, CropGrowthStage
->>>>>>> 125fadc3
 from dcas.models import DCASConfig, DCASConfigCountry
 from dcas.partitions import (
     process_partition_total_gdd,
