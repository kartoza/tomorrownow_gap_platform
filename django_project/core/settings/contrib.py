--- conflicted
+++ resolved
@@ -14,11 +14,8 @@
     'webpack_loader',
     'guardian',
     'django_cleanup.apps.CleanupConfig',
-<<<<<<< HEAD
-=======
     'django_celery_beat',
     'django_celery_results',
->>>>>>> 80ddd22d
     'drf_yasg'
 )
 
