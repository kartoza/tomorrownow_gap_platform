"""Tomorrow Now GAP."""
from __future__ import absolute_import, unicode_literals

import logging
import os

from celery import Celery, signals
from celery.result import AsyncResult
from celery.schedules import crontab
from celery.utils.serialization import strtobool
from celery.worker.control import inspect_command
from celery.worker import strategy
from django.utils import timezone

logger = logging.getLogger(__name__)
# Disable info log from Celery MainProcess
strategy.logger.setLevel(logging.WARNING)

# set the default Django settings module for the 'celery' program.
# this is also used in manage.py
os.environ.setdefault('DJANGO_SETTINGS_MODULE', 'core.settings')

# Get the base REDIS URL, default to redis' default
BASE_REDIS_URL = (
    f'redis://default:{os.environ.get("REDIS_PASSWORD", "")}'
    f'@{os.environ.get("REDIS_HOST", "")}',
)

app = Celery('GAP')

# Using a string here means the worker don't have to serialize
# the configuration object to child processes.
# - namespace='CELERY' means all celery-related configuration keys
#   should have a `CELERY_` prefix.
app.config_from_object('django.conf:settings', namespace='CELERY')

# use max task = 1 to avoid memory leak from numpy/ingestor
app.conf.worker_max_tasks_per_child = 1

# Load task modules from all registered Django app configs.
app.autodiscover_tasks()

app.conf.broker_url = BASE_REDIS_URL

# this allows you to schedule items in the Django admin.
app.conf.beat_scheduler = 'django_celery_beat.schedulers.DatabaseScheduler'

# Task cron job schedules
app.conf.beat_schedule = {
    'generate-crop-plan': {
        'task': 'generate_crop_plan',
        # Run everyday at 01:30 UTC or 04:30 EAT
        'schedule': crontab(minute='30', hour='1'),
    },
    'retry-crop-plan-generators': {
        'task': 'retry_crop_plan_generators',
        'schedule': crontab(minute='0', hour='*'),
    },
    'salient-collector-session': {
        'task': 'salient_collector_session',
        # Run every Monday 02:00 UTC
        'schedule': crontab(minute='0', hour='4', day_of_week='1'),
    },
    'tio-collector-session': {
        'task': 'tio_collector_session',
        # Run everyday at 00:30 UTC
        'schedule': crontab(minute='30', hour='00'),
    },
    # Run all ingestor session daily
    'run-daily-ingestor-session': {
        'task': 'run_daily_ingestor',
        # Run everyday at 00:00 UTC
        'schedule': crontab(minute='00', hour='00'),
    },
<<<<<<< HEAD
    'store-api-logs': {
        'task': 'store_api_logs',
        # Run every 5minutes
        'schedule': crontab(minute='*/5'),
=======
    'cleanup-r-execution-logs': {
        'task': 'cleanup_r_execution_logs',
        # Run every first day of each month at 00:00 UTC
        'schedule': crontab(minute=0, hour=0, day_of_month=1),
>>>>>>> 4447c2e0
    }
}


def cancel_task(task_id: str):
    """
    Cancel task if it's ongoing.

    :param task_id: task identifier
    """
    try:
        res = AsyncResult(task_id)
        if not res.ready():
            # find if there is running task and stop it
            app.control.revoke(
                task_id,
                terminate=True,
                signal='SIGKILL'
            )
    except Exception as ex:
        logger.error(f'Failed cancel_task: {task_id}')
        logger.error(ex)


def check_ongoing_task(task_name: str, context_id: str) -> bool:
    """Check whether a task_name is still running for the same context.

    This method can be useful to prevent system running the same task while
    the worker is still processing the first one.
    :param task_name: name of the task
    :type task_name: str
    :param context_id: main id for the task
    :type context_id: str
    :return: True if there is still running task with the same context
    :rtype: bool
    """
    from core.models import BackgroundTask, TaskStatus
    bg_task = BackgroundTask.objects.filter(
        task_name=task_name,
        context_id=context_id
    ).first()
    if bg_task is None:
        return False
    return bg_task.status in [
        TaskStatus.RUNNING, TaskStatus.QUEUED
    ]


def update_task_progress(
        task_name: str, context_id: str, progress: float,
        progress_text: str):
    """Update the BackgroundTask record with progress from running task.

    :param task_name: name of the task
    :type task_name: str
    :param context_id: main id for the task
    :type context_id: str
    :param progress: progress value
    :type progress: float
    :param progress_text: progress text
    :type progress_text: str
    """
    from core.models import BackgroundTask
    bg_task = BackgroundTask.objects.filter(
        task_name=task_name,
        context_id=context_id
    ).first()
    if bg_task is None:
        return
    bg_task.progress = progress
    bg_task.progress_text = progress_text
    bg_task.last_update = timezone.now()
    bg_task.save(update_fields=[
        'progress', 'progress_text', 'last_update'
    ])


EXCLUDED_TASK_LIST = [
    'celery.backend_cleanup'
]


def is_task_ignored(task_name: str) -> bool:
    """Check if task should be ignored.

    :param task_name: name of the task
    :type task_name: str
    :return: True if task is not empty and not in excluded list
    :rtype: bool
    """
    return task_name == '' or task_name in EXCLUDED_TASK_LIST


@signals.after_task_publish.connect
def task_sent_handler(sender=None, headers=None, body=None, **kwargs):
    """Handle a task being sent to the celery.

    Task is sent to celery, but might not be queued to worker yet.
    :param sender: task sender, defaults to None
    :type sender: any, optional
    :param headers: task headers, defaults to None
    :type headers: dict, optional
    :param body: task body, defaults to None
    :type body: dict, optional
    """
    from core.models import BackgroundTask
    info = headers if 'task' in headers else body
    task_id = info['id']
    task_name = info['task']
    task_args = body[0]
    if is_task_ignored(task_name):
        return
    bg_task, _ = BackgroundTask.objects.get_or_create(
        task_id=task_id,
        defaults={
            'task_name': task_name,
            'last_update': timezone.now(),
            'parameters': task_args
        }
    )
    bg_task.task_on_sent(
        task_id, task_name, str(task_args)
    )


@signals.task_received.connect
def task_received_handler(sender, request=None, **kwargs):
    """Handle a task being queued in the worker.

    :param sender: task sender
    :type sender: any
    :param request: task request, defaults to None
    :type request: dict, optional
    """
    from core.models import BackgroundTask
    task_id = request.id if request else None
    task_args = request.args
    task_name = request.name if request else ''
    if is_task_ignored(task_name):
        return
    bg_task, _ = BackgroundTask.objects.get_or_create(
        task_id=task_id,
        defaults={
            'task_name': task_name,
            'last_update': timezone.now(),
            'parameters': str(task_args)
        }
    )
    bg_task.task_on_queued(
        task_id, task_name, str(task_args)
    )


@signals.task_prerun.connect
def task_prerun_handler(
        sender=None, task_id=None, task=None,
        args=None, **kwargs):
    """Handle when task is about to be executed.

    :param sender: task sender, defaults to None
    :type sender: any, optional
    :param task_id: task id, defaults to None
    :type task_id: str, optional
    :param task: task, defaults to None
    :type task: any, optional
    :param args: task args, defaults to None
    :type args: any, optional
    """
    from core.models import BackgroundTask
    task_name = sender.name if sender else ''
    if is_task_ignored(task_name):
        return
    bg_task, _ = BackgroundTask.objects.get_or_create(
        task_id=task_id,
        defaults={
            'task_name': task_name,
            'parameters': str(args),
            'last_update': timezone.now(),
        }
    )
    bg_task.task_on_started()


@signals.task_success.connect
def task_success_handler(sender, **kwargs):
    """Handle when task is successfully run.

    :param sender: task sender
    :type sender: any
    """
    from core.models import BackgroundTask
    task_name = sender.name if sender else ''
    if is_task_ignored(task_name):
        return
    task_id = sender.request.id
    bg_task, _ = BackgroundTask.objects.get_or_create(
        task_id=task_id,
        defaults={
            'task_name': task_name,
            'last_update': timezone.now(),
        }
    )
    bg_task.task_on_completed()


@signals.task_failure.connect
def task_failure_handler(
        sender, task_id=None, args=None,
        exception=None, traceback=None, **kwargs):
    """Handle a failure task from unexpected exception.

    :param sender: task sender
    :type sender: any
    :param task_id: task id, defaults to None
    :type task_id: str, optional
    :param args: task args, defaults to None
    :type args: any, optional
    :param exception: exception, defaults to None
    :type exception: Exception, optional
    :param traceback: traceback, defaults to None
    :type traceback: Traceback, optional
    """
    from core.models import BackgroundTask
    task_name = sender.name if sender else ''
    if is_task_ignored(task_name):
        return
    bg_task, _ = BackgroundTask.objects.get_or_create(
        task_id=task_id,
        defaults={
            'task_name': task_name,
            'parameters': str(args),
            'last_update': timezone.now(),
        }
    )
    bg_task.task_on_errors(exception, traceback)


@signals.task_revoked.connect
def task_revoked_handler(sender, request=None, **kwargs):
    """Handle a cancelled task.

    :param sender: task sender
    :type sender: any
    :param request: task request, defaults to None
    :type request: any, optional
    """
    from core.models import BackgroundTask
    task_name = sender.name if sender else ''
    task_id = request.id if request else None
    if is_task_ignored(task_name):
        return
    bg_task, _ = BackgroundTask.objects.get_or_create(
        task_id=task_id,
        defaults={
            'task_name': task_name,
            'last_update': timezone.now(),
        }
    )
    bg_task.task_on_cancelled()
    if bg_task.task_name == 'ingestor_session':
        from gap.ingestor.base import ingestor_revoked_handler
        ingestor_revoked_handler(bg_task)


@signals.task_internal_error.connect
def task_internal_error_handler(
        sender, task_id=None, exception=None, **kwargs):
    """Handle when task is error from internal celery error.

    :param sender: task sender
    :type sender: any
    :param task_id: task id, defaults to None
    :type task_id: str, optional
    :param exception: Exception, defaults to None
    :type exception: Exception, optional
    """
    from core.models import BackgroundTask
    task_name = sender.name if sender else ''
    if is_task_ignored(task_name):
        return
    bg_task, _ = BackgroundTask.objects.get_or_create(
        task_id=task_id,
        defaults={
            'task_name': task_name,
            'last_update': timezone.now(),
        }
    )
    bg_task.task_on_errors(exception)


@signals.task_retry.connect
def task_retry_handler(sender, reason, **kwargs):
    """Handle when task is being retried by celery.

    :param sender: task sender
    :type sender: any
    :param reason: retry reason
    :type reason: str
    """
    from core.models import BackgroundTask
    task_name = sender.name if sender else ''
    if is_task_ignored(task_name):
        return
    task_id = sender.request.id
    bg_task, _ = BackgroundTask.objects.get_or_create(
        task_id=task_id,
        defaults={
            'task_name': task_name,
            'last_update': timezone.now(),
        }
    )
    bg_task.task_on_retried(reason)


@inspect_command(
    alias='dump_conf',
    signature='[include_defaults=False]',
    args=[('with_defaults', strtobool)],
)
def conf(state, with_defaults=False, **kwargs):
    """Disable the `conf` inspect command.

    This is to stop sensitive configuration info appearing in e.g. Flower.
    (Celery makes an attempt to remove sensitive info,but it is not foolproof)
    :param state: state
    :type state: any
    :param with_defaults: defaults, defaults to False
    :type with_defaults: bool, optional
    :return: Detail dictionary
    :rtype: dict
    """
    return {'error': 'Config inspection has been disabled.'}<|MERGE_RESOLUTION|>--- conflicted
+++ resolved
@@ -72,17 +72,15 @@
         # Run everyday at 00:00 UTC
         'schedule': crontab(minute='00', hour='00'),
     },
-<<<<<<< HEAD
     'store-api-logs': {
         'task': 'store_api_logs',
         # Run every 5minutes
         'schedule': crontab(minute='*/5'),
-=======
+    },
     'cleanup-r-execution-logs': {
         'task': 'cleanup_r_execution_logs',
         # Run every first day of each month at 00:00 UTC
         'schedule': crontab(minute=0, hour=0, day_of_month=1),
->>>>>>> 4447c2e0
     }
 }
 
