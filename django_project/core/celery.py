--- conflicted
+++ resolved
@@ -49,18 +49,16 @@
         # Run everyday at 01:30 UTC or 04:30 EAT
         'schedule': crontab(minute='30', hour='1'),
     },
-<<<<<<< HEAD
-    'arable-ingestor-session': {
-        'task': 'arable_ingestor_session',
-        # Run everyday at 00:00 UTC
-        'schedule': crontab(minute='00', hour='00')
-=======
     'salient-collector-session': {
         'task': 'salient_collector_session',
         # Run every Monday 02:00 UTC
         'schedule': crontab(minute='0', hour='2', day_of_week='1'),
->>>>>>> dd77bca8
     },
+    'arable-ingestor-session': {
+        'task': 'arable_ingestor_session',
+        # Run everyday at 00:00 UTC
+        'schedule': crontab(minute='00', hour='00'),
+    }
 }
 
 
