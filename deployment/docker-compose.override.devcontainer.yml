--- conflicted
+++ resolved
@@ -43,31 +43,9 @@
       context: ${PWD}
       dockerfile: deployment/docker/Dockerfile
       target: vscode
-<<<<<<< HEAD
-    entrypoint: [ ]
-    environment:
-      - DJANGO_SETTINGS_MODULE=${DJANGO_SETTINGS_MODULE:-core.settings.dev}
-      - DATABASE_NAME=${DATABASE_NAME:-django}
-      - DATABASE_USERNAME=${DATABASE_USERNAME:-docker}
-      - DATABASE_PASSWORD=${DATABASE_PASSWORD:-docker}
-      - DATABASE_HOST=${DATABASE_HOST:-db}
-      - DATABASE_PORT=${DATABASE_PORT:-5432}
-      - REDIS_HOST=${REDIS_HOST:-redis}
-      - REDIS_PASSWORD=${REDIS_PASSWORD:-redis_password}
-
-      - RABBITMQ_HOST=${RABBITMQ_HOST:-rabbitmq}
-      - SENTRY_DSN=${SENTRY_DSN:-}
-      - SECRET_KEY=SECRET_KEY
-      # s3 variable
-      - AWS_ACCESS_KEY_ID=${AWS_ACCESS_KEY_ID:-minio_tomorrownow}
-      - AWS_SECRET_ACCESS_KEY=${AWS_SECRET_ACCESS_KEY:-minio_tomorrownow}
-      - AWS_ENDPOINT_URL=${AWS_ENDPOINT_URL}
-      - S3_AWS_BUCKET_NAME=${S3_AWS_BUCKET_NAME:-tomorrownow}
-=======
     entrypoint: []
     env_file:
       - .env
->>>>>>> 28f72a35
     volumes:
       - ../:/home/web/project
       - ./volumes/static:/home/web/static
