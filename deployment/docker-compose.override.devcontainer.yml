version: '3.9'
services:
  db:
    volumes:
      - ./volumes/database:/opt/postgres/data
      - ./volumes/backups:/backups
    ports:
      - "${DATABASE_PORT:-6432}:5432"

  dbbackups:
    volumes:
      - ./volumes/backups:/backups

  worker:
    image: kartoza/${COMPOSE_PROJECT_NAME:-django_project}_dev
    build:
      context: ${PWD}
      dockerfile: deployment/docker/Dockerfile
      target: vscode
    volumes:
      - ../:/home/web/project
      - ../django_project:/home/web/django_project
      - ./volumes/static:/home/web/static
      - ./volumes/media:/home/web/media

  celery_beat:
    image: kartoza/${COMPOSE_PROJECT_NAME:-django_project}_dev
    build:
      context: ${PWD}
      dockerfile: deployment/docker/Dockerfile
      target: vscode
    volumes:
      - ../:/home/web/project
      - ../django_project:/home/web/django_project
      - ./volumes/static:/home/web/static
      - ./volumes/media:/home/web/media

  dev:
    image: kartoza/${COMPOSE_PROJECT_NAME:-django_project}_dev
    build:
      context: ${PWD}
      dockerfile: deployment/docker/Dockerfile
      target: vscode
    entrypoint: []
    env_file:
      - .env
    volumes:
      - ../:/home/web/project
      - ./volumes/static:/home/web/static
      - ./volumes/media:/home/web/media
    links:
      - db
      - worker
      - plumber

  minio:
    image: quay.io/minio/minio:RELEASE.2024-03-30T09-41-56Z.fips
    command: minio server /data --console-address ":9001"
    ports:
      - "9010:9000"
      - "9011:9001"
    environment:
      MINIO_ROOT_USER: ${MINIO_AWS_ACCESS_KEY_ID:-minio_tomorrownow}
      MINIO_ROOT_PASSWORD: ${MINIO_AWS_SECRET_ACCESS_KEY:-minio_tomorrownow}
      MINIO_HTTP_TRACE: /opt/bitnami/minio/log/minio.log
    volumes:
      - ./volumes/minio_data:/data
<<<<<<< HEAD
    restart: always

  plumber:
    build:
      context: ../
      dockerfile: deployment/plumber/Dockerfile
    env_file:
      - .env
    volumes:
      - ../:/home/web/project
      - ../django_project:/home/web/django_project
      - ./volumes/plumber_data:/home/web/plumber_data
      - ./volumes/media:/home/web/media
    links:
      - db
      - redis

  hyrax:
    entrypoint: [ "/custom_entrypoint.sh" ]
    volumes:
      - ./volumes/hyrax_data:/usr/share/hyrax
      - ./hyrax/site.conf:/etc/bes/site.conf:ro
      - ./hyrax/entrypoint.sh:/custom_entrypoint.sh
    links:
      - minio
      - dev
      - worker
=======
    restart: always
>>>>>>> 3c6609b8
<|MERGE_RESOLUTION|>--- conflicted
+++ resolved
@@ -65,7 +65,6 @@
       MINIO_HTTP_TRACE: /opt/bitnami/minio/log/minio.log
     volumes:
       - ./volumes/minio_data:/data
-<<<<<<< HEAD
     restart: always
 
   plumber:
@@ -81,18 +80,4 @@
       - ./volumes/media:/home/web/media
     links:
       - db
-      - redis
-
-  hyrax:
-    entrypoint: [ "/custom_entrypoint.sh" ]
-    volumes:
-      - ./volumes/hyrax_data:/usr/share/hyrax
-      - ./hyrax/site.conf:/etc/bes/site.conf:ro
-      - ./hyrax/entrypoint.sh:/custom_entrypoint.sh
-    links:
-      - minio
-      - dev
-      - worker
-=======
-    restart: always
->>>>>>> 3c6609b8
+      - redis