version: '3.9'

volumes:
  static-data:
  media-data:
  conf-data:
  database:
  nginx-cache:
  backups-data:
  data-volume:
  redis-data:

x-common-django:
  &default-common-django
  image: kartoza/${COMPOSE_PROJECT_NAME:-django_project}:${DJANGO_TAG:-1.0.0}
  env_file:
    - .env
  volumes:
    - static-data:/home/web/static
    - media-data:/home/web/media
  restart: on-failure

services:
  redis:
    image: bitnami/redis:7.0.2
    environment:
      - REDIS_PASSWORD=${REDIS_PASSWORD:-redis_password}
    volumes:
      - redis-data:/bitnami/redis/data

  db:
    image: kartoza/postgis:14-3.3
    volumes:
      - data-volume:/opt/postgres/data
    environment:
      - DATADIR=/opt/postgres/data
      - ALLOW_IP_RANGE=0.0.0.0/0
      - POSTGRES_DBNAME=${DATABASE_NAME:-django}
      - POSTGRES_USER=${DATABASE_USERNAME:-docker}
      - POSTGRES_PASS=${DATABASE_PASSWORD:-docker}

  dbbackups:
    image: kartoza/postgis:14-3.3
    volumes:
      - data-volume:/backups
    environment:
      - POSTGRES_DBNAME=${DATABASE_NAME:-django}
      - POSTGRES_USER=${DATABASE_USERNAME:-docker}
      - POSTGRES_PASS=${DATABASE_PASSWORD:-docker}

  django:
    <<: *default-common-django
    command: 'uwsgi --ini /uwsgi.conf'
    volumes:
      - static-data:/home/web/static
      - media-data:/home/web/media
    links:
      - db
      - worker

  worker:
    <<: *default-common-django
    entrypoint: [ ]
    command: 'celery -A core worker -l info'
    links:
      - db
      - redis
      - celery_beat

  celery_beat:
    <<: *default-common-django
    entrypoint: [ ]
    command: 'celery -A core beat --loglevel=info --scheduler django_celery_beat.schedulers:DatabaseScheduler'
    links:
      - db
      - redis

  nginx:
    image: nginx
    hostname: nginx
    volumes:
      - conf-data:/etc/nginx/conf.d:ro
      - static-data:/home/web/static
      - media-data:/home/web/media
      - nginx-cache:/home/web/nginx_cache
    links:
<<<<<<< HEAD
      - django

  hyrax:
    image: opendap/hyrax:1.17.0-122
    ports:
      - "8181:8080"
    environment:
      - AWS_ACCESS_KEY_ID=${MINIO_AWS_ACCESS_KEY_ID:-minio_tomorrownow}
      - AWS_SECRET_ACCESS_KEY=${MINIO_AWS_SECRET_ACCESS_KEY:-minio_tomorrownow}
      - AWS_ENDPOINT_URL=${MINIO_AWS_ENDPOINT_URL}
      - S3_AWS_BUCKET_NAME=${MINIO_AWS_BUCKET_NAME:-tomorrownow}
    volumes:
      - hyrax-data:/usr/share/hyrax
    restart: always
=======
      - django
>>>>>>> 6865c846
<|MERGE_RESOLUTION|>--- conflicted
+++ resolved
@@ -84,21 +84,4 @@
       - media-data:/home/web/media
       - nginx-cache:/home/web/nginx_cache
     links:
-<<<<<<< HEAD
-      - django
-
-  hyrax:
-    image: opendap/hyrax:1.17.0-122
-    ports:
-      - "8181:8080"
-    environment:
-      - AWS_ACCESS_KEY_ID=${MINIO_AWS_ACCESS_KEY_ID:-minio_tomorrownow}
-      - AWS_SECRET_ACCESS_KEY=${MINIO_AWS_SECRET_ACCESS_KEY:-minio_tomorrownow}
-      - AWS_ENDPOINT_URL=${MINIO_AWS_ENDPOINT_URL}
-      - S3_AWS_BUCKET_NAME=${MINIO_AWS_BUCKET_NAME:-tomorrownow}
-    volumes:
-      - hyrax-data:/usr/share/hyrax
-    restart: always
-=======
-      - django
->>>>>>> 6865c846
+      - django