--- conflicted
+++ resolved
@@ -57,31 +57,7 @@
       - ../django_project:/home/web/django_project
       - ./volumes/static:/home/web/static
       - ./volumes/media:/home/web/media
-<<<<<<< HEAD
       - ./volumes/hyrax_data:/home/web/opendap
-    environment:
-      # editable in .env
-      - DATABASE_NAME=${DATABASE_NAME:-django}
-      - DATABASE_USERNAME=${DATABASE_USERNAME:-docker}
-      - DATABASE_PASSWORD=${DATABASE_PASSWORD:-docker}
-      - DATABASE_HOST=${DATABASE_HOST:-db}
-      - DJANGO_SETTINGS_MODULE=core.settings.dev
-
-      # Email where alters should be sent. This will be used by let's encrypt and as the django admin email.
-      - ADMIN_USERNAME=${ADMIN_USERNAME:-admin}
-      - ADMIN_PASSWORD=${ADMIN_PASSWORD:-admin}
-      - ADMIN_EMAIL=${ADMIN_EMAIL:-admin@example.com}
-
-      - REDIS_HOST=redis
-      - REDIS_PASSWORD=redis_password
-      - SECRET_KEY=SECRET_KEY
-      # s3 variable
-      - AWS_ACCESS_KEY_ID=${AWS_ACCESS_KEY_ID:-minio_tomorrownow}
-      - AWS_SECRET_ACCESS_KEY=${AWS_SECRET_ACCESS_KEY:-minio_tomorrownow}
-      - AWS_ENDPOINT_URL=${AWS_ENDPOINT_URL}
-      - S3_AWS_BUCKET_NAME=${S3_AWS_BUCKET_NAME:-tomorrownow}
-=======
->>>>>>> 28f72a35
     ports:
       # for django test server
       - "5000:8080"
