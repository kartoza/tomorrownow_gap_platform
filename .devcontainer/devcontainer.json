--- conflicted
+++ resolved
@@ -7,11 +7,7 @@
       "../deployment/docker-compose.override.devcontainer.yml"
     ],
     "service": "dev",
-<<<<<<< HEAD
-    "runServices": ["db", "minio", "hyrax", "plumber", "redis", "celery_beat", "worker", "dev"],
-=======
-    "runServices": ["db", "minio", "redis", "celery_beat", "worker", "dev"],
->>>>>>> 3c6609b8
+    "runServices": ["db", "minio", "plumber", "redis", "celery_beat", "worker", "dev"],
     "workspaceFolder": "/home/web/project",
     "runArgs": [
       "--env-file",
